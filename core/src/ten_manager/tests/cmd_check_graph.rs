--- conflicted
+++ resolved
@@ -99,14 +99,12 @@
     )
     .await;
 
-    assert!(result.is_err());
-    eprintln!("{:?}", result);
-<<<<<<< HEAD
-=======
-
-    let msg = result.err().unwrap().to_string();
+    // 'localhost' is not allowed in graph definition
+    assert!(result.is_err());
+    eprintln!("{:?}", result);
+
+    let msg = format!("{:?}", result.err().unwrap());
     assert!(msg.contains("'localhost' is not allowed in graph definition"));
->>>>>>> 844b61f5
 }
 
 #[actix_rt::test]
