//
// Copyright © 2024 Agora
// This file is part of TEN Framework, an open source project.
// Licensed under the Apache License, Version 2.0, with certain conditions.
// Refer to the "LICENSE" file in the root directory for more information.
//
#include <string.h>

#include "include_internal/ten_runtime/binding/python/common/error.h"
#include "include_internal/ten_runtime/binding/python/ten_env/ten_env.h"
#include "ten_runtime/ten_env_proxy/ten_env_proxy.h"
#include "ten_utils/lib/error.h"
#include "ten_utils/lib/json.h"
#include "ten_utils/macro/check.h"
#include "ten_utils/macro/memory.h"
#include "ten_utils/value/value.h"
#include "ten_utils/value/value_get.h"

typedef struct ten_env_notify_get_property_info_t {
  ten_string_t path;
  ten_value_t *c_value;
  ten_event_t *completed;
} ten_env_notify_get_property_info_t;

static ten_env_notify_get_property_info_t *
ten_env_notify_get_property_info_create(const void *path) {
  ten_env_notify_get_property_info_t *info =
      TEN_MALLOC(sizeof(ten_env_notify_get_property_info_t));
  TEN_ASSERT(info, "Failed to allocate memory.");

  ten_string_init_formatted(&info->path, "%s", path);
  info->c_value = NULL;
  info->completed = ten_event_create(0, 1);

  return info;
}

static void ten_env_notify_get_property_info_destroy(
    ten_env_notify_get_property_info_t *info) {
  TEN_ASSERT(info, "Invalid argument.");

  ten_string_deinit(&info->path);
  info->c_value = NULL;
  ten_event_destroy(info->completed);

  TEN_FREE(info);
}

static void ten_env_proxy_notify_get_property(ten_env_t *ten_env,
                                              void *user_data) {
  TEN_ASSERT(user_data, "Invalid argument.");
  TEN_ASSERT(ten_env && ten_env_check_integrity(ten_env, true),
             "Should not happen.");

  ten_env_notify_get_property_info_t *info = user_data;
  TEN_ASSERT(info, "Should not happen.");

  ten_error_t err;
  ten_error_init(&err);

  ten_value_t *c_value =
      ten_env_peek_property(ten_env, ten_string_get_raw_str(&info->path), &err);

  // Because this value will be passed out of the TEN world and back into the
  // Python world, and these two worlds are in different threads, copy semantics
  // are used to avoid thread safety issues.
  info->c_value = c_value ? ten_value_clone(c_value) : NULL;

  ten_event_set(info->completed);

  ten_error_deinit(&err);
}

static ten_value_t *ten_py_ten_property_get_and_check_if_exists(
    ten_py_ten_env_t *self, const char *path) {
  TEN_ASSERT(self && ten_py_ten_env_check_integrity(self), "Invalid argument.");

  ten_value_t *c_value = NULL;

  ten_error_t err;
  ten_error_init(&err);

  ten_env_notify_get_property_info_t *info =
      ten_env_notify_get_property_info_create(path);

  if (!ten_env_proxy_notify(self->c_ten_env_proxy,
                            ten_env_proxy_notify_get_property, info, false,
                            &err)) {
    goto done;
  }

  PyThreadState *saved_py_thread_state = PyEval_SaveThread();
  ten_event_wait(info->completed, -1);
  PyEval_RestoreThread(saved_py_thread_state);

  c_value = info->c_value;

done:
  ten_error_deinit(&err);
  ten_env_notify_get_property_info_destroy(info);

  return c_value;
}

PyObject *ten_py_ten_env_get_property_to_json(PyObject *self, PyObject *args) {
  ten_py_ten_env_t *py_ten_env = (ten_py_ten_env_t *)self;
  TEN_ASSERT(py_ten_env && ten_py_ten_env_check_integrity(py_ten_env),
             "Invalid argument.");

  if (PyTuple_GET_SIZE(args) != 1) {
    return ten_py_raise_py_value_error_exception(
        "Invalid argument count when ten_env.get_property_to_json.");
  }

  const char *path = NULL;
  if (!PyArg_ParseTuple(args, "s", &path)) {
    return ten_py_raise_py_value_error_exception(
        "Failed to parse argument when ten_env.get_property_to_json.");
  }

  ten_value_t *value =
      ten_py_ten_property_get_and_check_if_exists(py_ten_env, path);
  if (!value) {
    return ten_py_raise_py_value_error_exception("Failed to get property.");
  }

  ten_json_t *json = ten_value_to_json(value);
  if (!json) {
    ten_value_destroy(value);

    return ten_py_raise_py_value_error_exception(
        "ten_py_ten_get_property_to_json: failed to convert value to json.");
  }

  bool must_free = false;
  const char *json_str = ten_json_to_string(json, NULL, &must_free);
  TEN_ASSERT(json_str, "Should not happen.");

  ten_value_destroy(value);
  ten_json_destroy(json);

  PyObject *result = PyUnicode_FromString(json_str);
  if (must_free) {
    TEN_FREE(json_str);
  }

  return result;
}

PyObject *ten_py_ten_env_get_property_int(PyObject *self, PyObject *args) {
  ten_py_ten_env_t *py_ten_env = (ten_py_ten_env_t *)self;
  TEN_ASSERT(py_ten_env && ten_py_ten_env_check_integrity(py_ten_env),
             "Invalid argument.");

  if (PyTuple_GET_SIZE(args) != 1) {
    return ten_py_raise_py_value_error_exception(
        "Invalid argument count when ten_env.get_property_int.");
  }

  const char *path = NULL;
  if (!PyArg_ParseTuple(args, "s", &path)) {
    return ten_py_raise_py_value_error_exception(
        "Failed to parse argument when ten_env.get_property_int.");
  }

  ten_value_t *value =
      ten_py_ten_property_get_and_check_if_exists(py_ten_env, path);
  if (!value) {
    return ten_py_raise_py_value_error_exception("Failed to get property.");
  }

  ten_error_t err;
  ten_error_init(&err);

  int64_t int_value = ten_value_get_int64(value, &err);
  if (!ten_error_is_success(&err)) {
    ten_value_destroy(value);
    ten_error_deinit(&err);

    return ten_py_raise_py_value_error_exception(
        "Failed to get int value from property.");
  }

  ten_value_destroy(value);
  ten_error_deinit(&err);
  return PyLong_FromLongLong(int_value);
}

PyObject *ten_py_ten_env_get_property_string(PyObject *self, PyObject *args) {
  ten_py_ten_env_t *py_ten_env = (ten_py_ten_env_t *)self;
  TEN_ASSERT(py_ten_env && ten_py_ten_env_check_integrity(py_ten_env),
             "Invalid argument.");

  if (PyTuple_GET_SIZE(args) != 1) {
    return ten_py_raise_py_value_error_exception(
        "Invalid argument count when ten_env.get_property_string.");
  }

  const char *path = NULL;
  if (!PyArg_ParseTuple(args, "s", &path)) {
    return ten_py_raise_py_value_error_exception(
        "Failed to parse argument when ten_env.get_property_string.");
  }

  ten_value_t *value =
      ten_py_ten_property_get_and_check_if_exists(py_ten_env, path);
  if (!value) {
    return ten_py_raise_py_value_error_exception("Property [%s] is not found.",
                                                 path);
  }

<<<<<<< HEAD
  const char *str_value = ten_value_peek_raw_str(value);
=======
  const char *str_value = ten_value_peek_c_str(value);
  if (!str_value) {
    ten_value_destroy(value);

    return ten_py_raise_py_value_error_exception(
        "Property [%s] is not a string.", path);
  }
>>>>>>> 52b3ffe2

  // Note that `PyUnicode_FromString()` can not accept NULL.
  PyObject *result = PyUnicode_FromString(str_value);

  ten_value_destroy(value);
  return result;
}

PyObject *ten_py_ten_env_get_property_bool(PyObject *self, PyObject *args) {
  ten_py_ten_env_t *py_ten_env = (ten_py_ten_env_t *)self;
  TEN_ASSERT(py_ten_env && ten_py_ten_env_check_integrity(py_ten_env),
             "Invalid argument.");

  if (PyTuple_GET_SIZE(args) != 1) {
    return ten_py_raise_py_value_error_exception(
        "Invalid argument count when ten_env.get_property_bool.");
  }

  const char *path = NULL;
  if (!PyArg_ParseTuple(args, "s", &path)) {
    return ten_py_raise_py_value_error_exception(
        "Failed to parse argument when ten_env.get_property_bool.");
  }

  ten_value_t *value =
      ten_py_ten_property_get_and_check_if_exists(py_ten_env, path);
  if (!value) {
    return ten_py_raise_py_value_error_exception("Failed to get property.");
  }

  ten_error_t err;
  ten_error_init(&err);

  bool bool_value = ten_value_get_bool(value, &err);
  if (!ten_error_is_success(&err)) {
    ten_value_destroy(value);
    ten_error_deinit(&err);

    return ten_py_raise_py_value_error_exception(
        "Failed to get bool value from property.");
  }

  ten_value_destroy(value);
  ten_error_deinit(&err);
  return PyBool_FromLong(bool_value);
}

PyObject *ten_py_ten_env_get_property_float(PyObject *self, PyObject *args) {
  ten_py_ten_env_t *py_ten_env = (ten_py_ten_env_t *)self;
  TEN_ASSERT(py_ten_env && ten_py_ten_env_check_integrity(py_ten_env),
             "Invalid argument.");

  if (PyTuple_GET_SIZE(args) != 1) {
    return ten_py_raise_py_value_error_exception(
        "Invalid argument count when ten_env.get_property_float.");
  }

  const char *path = NULL;
  if (!PyArg_ParseTuple(args, "s", &path)) {
    return ten_py_raise_py_value_error_exception(
        "Failed to parse argument when ten_env.get_property_float.");
  }

  ten_value_t *value =
      ten_py_ten_property_get_and_check_if_exists(py_ten_env, path);
  if (!value) {
    return ten_py_raise_py_value_error_exception("Failed to get property.");
  }

  ten_error_t err;
  ten_error_init(&err);

  double float_value = ten_value_get_float64(value, &err);
  if (!ten_error_is_success(&err)) {
    ten_value_destroy(value);
    ten_error_deinit(&err);

    return ten_py_raise_py_value_error_exception(
        "Failed to get float value from property.");
  }

  ten_value_destroy(value);
  ten_error_deinit(&err);
  return PyFloat_FromDouble(float_value);
}

PyObject *ten_py_ten_env_is_property_exist(PyObject *self, PyObject *args) {
  ten_py_ten_env_t *py_ten_env = (ten_py_ten_env_t *)self;
  TEN_ASSERT(py_ten_env && ten_py_ten_env_check_integrity(py_ten_env),
             "Invalid argument.");

  if (PyTuple_GET_SIZE(args) != 1) {
    return ten_py_raise_py_value_error_exception(
        "Invalid argument count when ten_env.is_property_exist.");
  }

  const char *path = NULL;
  if (!PyArg_ParseTuple(args, "s", &path)) {
    return ten_py_raise_py_value_error_exception(
        "Failed to parse argument when ten_env.is_property_exist.");
  }

  ten_error_t err;
  ten_error_init(&err);

  bool is_exist = ten_env_is_property_exist(py_ten_env->c_ten_env, path, &err);
  if (!ten_error_is_success(&err)) {
    ten_error_deinit(&err);

    return ten_py_raise_py_value_error_exception(
        "Failed to check if property exists.");
  }

  ten_error_deinit(&err);
  return PyBool_FromLong(is_exist);
}<|MERGE_RESOLUTION|>--- conflicted
+++ resolved
@@ -209,17 +209,13 @@
                                                  path);
   }
 
-<<<<<<< HEAD
   const char *str_value = ten_value_peek_raw_str(value);
-=======
-  const char *str_value = ten_value_peek_c_str(value);
   if (!str_value) {
     ten_value_destroy(value);
 
     return ten_py_raise_py_value_error_exception(
         "Property [%s] is not a string.", path);
   }
->>>>>>> 52b3ffe2
 
   // Note that `PyUnicode_FromString()` can not accept NULL.
   PyObject *result = PyUnicode_FromString(str_value);
