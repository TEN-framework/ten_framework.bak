--- conflicted
+++ resolved
@@ -78,19 +78,13 @@
     ten_addon_on_init_done(self);
     break;
 
-<<<<<<< HEAD
-    case TEN_ENV_ATTACH_TO_ADDON_LOADER:
-      ten_addon_loader_on_init_done(self);
-      break;
-
-    default:
-      TEN_ASSERT(0, "Should not happen.");
-      break;
-=======
-  default:
-    TEN_ASSERT(0, "Should not happen.");
-    break;
->>>>>>> 20ec0cb3
+  case TEN_ENV_ATTACH_TO_ADDON_LOADER:
+    ten_addon_loader_on_init_done(self);
+    break;
+
+  default:
+    TEN_ASSERT(0, "Should not happen.");
+    break;
   }
 
   return true;
