--- conflicted
+++ resolved
@@ -417,11 +417,6 @@
         ));
     }
 
-<<<<<<< HEAD
-    let property = parse_property_in_folder(app_path)?.unwrap();
-
-=======
->>>>>>> 844b61f5
     let mut pkgs_of_app: HashMap<String, Vec<PkgInfo>> = HashMap::new();
     let pkgs_info = get_all_existed_pkgs_info_of_app(app_path)?;
     pkgs_of_app.insert(app_uri.to_string(), pkgs_info);
