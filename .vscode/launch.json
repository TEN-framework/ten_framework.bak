{
  "version": "0.2.0",
  "configurations": [
    {
      "name": "ten_utils_unit_test (lldb)",
      "type": "lldb",
      "request": "launch",
      "program": "${workspaceFolder}/out/linux/x64/tests/standalone/ten_utils_unit_test",
      "cwd": "${workspaceFolder}/out/linux/x64",
      "args": [
        "--gtest_filter=PathTest.positive"
      ],
      "env": {
        "LD_LIBRARY_PATH": "${workspaceFolder}/out/linux/x64/tests/standalone/",
        "ASAN_OPTIONS": "abort_on_error=1"
      },
    },
    {
      "name": "ten_utils_unit_test (cppdbg)",
      "type": "cppdbg",
      "request": "launch",
      "program": "${workspaceFolder}/out/linux/x64/ten_utils_unit_test",
      "cwd": "${workspaceFolder}/out/linux/x64",
      "args": [
        "--gtest_filter=CoroutineTest.stackful_basic"
      ],
      "environment": [
        {
          "name": "LD_LIBRARY_PATH",
          "value": "${workspaceFolder}/out/linux/x64"
        },
        {
          "name": "LD_PRELOAD",
          "value": "/usr/lib/gcc/x86_64-linux-gnu/10/libasan.so"
        }
      ],
      "sourceFileMap": {
        "${workspaceFolder}": {
          "editorPath": "${workspaceFolder}",
          "useForBreakpoints": "true"
        }
      }
    },
    {
      "name": "ten_runtime_unit_test (cppdbg, launch)",
      "type": "cppdbg",
      "request": "launch",
      "program": "${workspaceFolder}/out/linux/x64/tests/standalone/ten_runtime_unit_test",
      "args": [
        "--gtest_filter=TenErrorTest.cpp_thread"
      ],
      "stopAtEntry": false,
      "cwd": "${workspaceFolder}/out/linux/x64/",
      "environment": [
        {
          "name": "LD_LIBRARY_PATH",
          "value": "${workspaceFolder}/out/linux/x64"
        },
        {
          "name": "LD_PRELOAD",
          "value": "/usr/lib/gcc/x86_64-linux-gnu/10/libasan.so"
        },
        {
          "name": "TEN_ENABLE_MEMORY_TRACKING",
          "value": "true"
        },
        {
          "name": "TEN_ENABLE_BACKTRACE_DUMP",
          "value": "true"
        }
      ],
      "externalConsole": false,
      "MIMode": "gdb", // or lldb
      "sourceFileMap": {
        "${workspaceFolder}": {
          "editorPath": "${workspaceFolder}",
          "useForBreakpoints": "true"
        }
      }
    },
    {
      "name": "ten_runtime_unit_test (cppdbg, attach)",
      "type": "cppdbg",
      "request": "attach",
      "program": "${workspaceFolder}/out/linux/x64/ten_runtime_unit_test",
      "processId": "${command:pickProcess}",
      "MIMode": "gdb", // or lldb
      "setupCommands": [
        {
          "text": "-enable-pretty-printing",
          "ignoreFailures": true
        }
      ],
      "sourceFileMap": {
        "${workspaceFolder}": {
          "editorPath": "${workspaceFolder}",
          "useForBreakpoints": "true"
        }
      }
    },
    {
      "name": "ten_runtime_smoke_test (cppdbg, launch)",
      "type": "cppdbg",
      "request": "launch",
      "program": "${workspaceFolder}/out/linux/x64/tests/standalone/ten_runtime_smoke_test",
      "args": [
        "--gtest_filter=ExtensionTest.PropertySetFloat32"
      ],
      "cwd": "${workspaceFolder}/out/linux/x64/tests/standalone/",
      "environment": [
        // {
        //   "name": "LD_LIBRARY_PATH",
        //   "value": "${workspaceFolder}/out/linux/x64/gen/cmake/uv/"
        // },
        {
          "name": "ASAN_OPTIONS",
          "value": "abort_on_error=1"
        }
      ],
      "externalConsole": false,
      "MIMode": "gdb", // or lldb
      "setupCommands": [
        {
          "text": "set exec-wrapper taskset -c 3"
        }
      ],
      "sourceFileMap": {
        "${workspaceFolder}": {
          "editorPath": "${workspaceFolder}",
          "useForBreakpoints": "true"
        }
      }
    },
    {
      "name": "ten_runtime_smoke_test (lldb, launch)",
      "type": "lldb",
      "request": "launch",
      "program": "${workspaceFolder}/out/linux/x64/tests/standalone/ten_runtime_smoke_test",
      "args": [
        "--gtest_filter=AudioFrameTest.Basic"
      ],
      "cwd": "${workspaceFolder}/out/linux/x64/tests/standalone/",
      "env": {
        "LD_LIBRARY_PATH": "${workspaceFolder}/out/linux/x64/tests/standalone/",
        "ASAN_OPTIONS": "abort_on_error=1",
        "TEN_ENABLE_MEMORY_TRACKING": "true"
      },
    },
    {
      "name": "ten_runtime_smoke_test testing (cppdbg, attach)",
      "type": "cppdbg",
      "request": "attach",
      "program": "${workspaceFolder}/out/linux/x64/ten_runtime_smoke_test",
      "processId": "${command:pickProcess}",
      "MIMode": "gdb", // or lldb
      "sourceFileMap": {
        "${workspaceFolder}": {
          "editorPath": "${workspaceFolder}",
          "useForBreakpoints": "true"
        }
      }
    },
    {
      "name": "Open a core dump (cppdbg)",
      "type": "cppdbg",
      "request": "launch",
      "program": "${workspaceFolder}/out/linux/x64/ten_runtime_smoke_test",
      "coreDumpPath": "${input:coreFileName}",
      "cwd": "${workspaceFolder}",
      "MIMode": "gdb", // or lldb
      "sourceFileMap": {
        "${workspaceFolder}": {
          "editorPath": "${workspaceFolder}",
          "useForBreakpoints": "true"
        }
      }
    },
    {
      "name": "Open a core dump (lldb)",
      "type": "lldb",
      "request": "custom",
      "initCommands": [
        "target create -c ${input:coreFileName}"
      ]
    },
    {
      "name": "tman (rust)",
      "type": "lldb",
      "request": "launch",
      "cwd": "/home/wei/MyData/MyProject/ten_framework/out/linux/x64/tests/ten_runtime/integration/ten_manager/test_cases/dependency_resolve/test_cases/c_depends_d_resolved",
      "cargo": {
        "args": [
          "build",
          "--manifest-path=${workspaceFolder}/core/src/ten_manager/Cargo.toml"
        ],
        "env": {
          "CARGO_TARGET_DIR": "${workspaceFolder}/out/linux/x64/ten_manager/",
          "CLINGO_LIBRARY_PATH": "${workspaceFolder}/out/linux/x64/gen/cmake/clingo/install/lib/",
          "RUST_BACKTRACE": "1",
        },
      },
      "args": [
        "--config-file=${workspaceFolder}/out/linux/x64/tests/local_registry/",
        "install",
      ],
      "env": {
        "LD_LIBRARY_PATH": "${workspaceFolder}/out/linux/x64/gen/cmake/clingo/install/lib/",
        "RUST_BACKTRACE": "1",
      },
    },
    {
      "name": "tman test (rust)",
      "type": "lldb",
      "request": "launch",
      "cwd": "${workspaceFolder}/core/src/ten_manager",
      "cargo": {
        "args": [
          "test",
          "--no-run",
          "--bin=tman",
          "--manifest-path=${workspaceFolder}/core/src/ten_manager/Cargo.toml"
        ],
        "filter": {
          "name": "tman",
          "kind": "bin"
        },
        "env": {
          "CARGO_TARGET_DIR": "${workspaceFolder}/out/linux/x64/ten_manager/",
          "CLINGO_LIBRARY_PATH": "${workspaceFolder}/out/linux/x64/gen/cmake/clingo/install/lib/",
          "RUST_BACKTRACE": "1",
        },
      },
      "args": [
        "--test-threads=1"
      ],
      "env": {
        "LD_LIBRARY_PATH": "${workspaceFolder}/out/linux/x64/ten_manager/lib/",
        "RUST_BACKTRACE": "1",
      },
    },
    {
      "name": "tman install (lldb)",
      "type": "lldb",
      "request": "launch",
      "program": "${workspaceFolder}/out/linux/x64/ten_manager/bin/tman",
      "cwd": "${workspaceFolder}/out/linux/x64/app/default_app_cpp",
      "args": [
        "install"
      ],
      "env": {},
    },
    {
      "name": "tman delete (lldb)",
      "type": "lldb",
      "request": "launch",
      "program": "${workspaceFolder}/out/linux/x64/ten_manager/bin/tman",
      "cwd": "${workspaceFolder}/out/linux/x64/ten_manager",
      "args": [
        "delete",
        "extension",
        "uap",
        "0.1.1",
      ],
      "env": {},
    },
    {
      "name": "tman_test (lldb)",
      "type": "lldb",
      "request": "launch",
      "program": "${workspaceFolder}/out/linux/x64/tman_test",
      "cwd": "${workspaceFolder}/out/linux/x64/",
      "args": [],
    },
    {
      "name": "tman check (lldb)",
      "type": "lldb",
      "request": "launch",
      "program": "${workspaceFolder}/out/linux/x64/ten_manager/bin/tman",
      "cwd": "${workspaceFolder}/out/linux/x64/",
      "args": [
        "check"
      ],
    },
    {
      "name": "tman install_cpp_app_mock (lldb)",
      "type": "lldb",
      "request": "launch",
      "program": "${workspaceFolder}/out/linux/x64/ten_manager/bin/tman",
      "cwd": "${workspaceFolder}/out/linux/x64/",
      "args": [
        "install",
        "app",
        "ddd",
        "--mock=${workspaceFolder}/out/linux/x64/tests/local_registry/"
      ],
    },
    {
      "name": "tman install_cpp_app_oss (lldb)",
      "type": "lldb",
      "request": "launch",
      "program": "${workspaceFolder}/out/linux/x64/ten_manager/bin/tman",
      "cwd": "${workspaceFolder}/out/linux/x64/",
      "args": [
        "install",
        "app",
        "default_app_cpp",
        "--build=debug"
      ],
      "env": {
        "aliyun_oss_access_key_id": "",
        "aliyun_oss_access_key_secret": ""
      }
    },
    {
      "name": "tman install_nodejs_app_mock (lldb)",
      "type": "lldb",
      "request": "launch",
      "program": "${workspaceFolder}/out/linux/x64/ten_manager/bin/tman",
      "cwd": "${workspaceFolder}/out/linux/x64/ddd/",
      "args": [
        "--config-file=${workspaceFolder}/out/linux/x64/tests/local_registry/config.json",
        "install",
        "app",
        "smart_meeting_minutes",
      ],
    },
    {
      "name": "tman install_extension_mock (lldb)",
      "type": "lldb",
      "request": "launch",
      "program": "${workspaceFolder}/out/linux/x64/ten_manager/bin/tman",
      "cwd": "${workspaceFolder}/out/linux/x64/app/ffmpeg",
      "args": [
        "install",
        "extension",
        "default_extension_cpp"
      ],
    },
    {
      "name": "tman install_protocol_mock (lldb)",
      "type": "lldb",
      "request": "launch",
      "program": "${workspaceFolder}/out/linux/x64/ten_manager/bin/tman",
      "cwd": "${workspaceFolder}/out/linux/x64/default_app_cpp",
      "args": [
        "install",
        "protocol",
        "msgpack",
        "--build=debug",
        "--mock=${workspaceFolder}/out/linux/x64/tests/local_registry/"
      ],
    },
    {
      "name": "tman install_app_mock (lldb)",
      "type": "lldb",
      "request": "launch",
      "program": "${workspaceFolder}/out/linux/x64/ten_manager/bin/tman",
      "cwd": "${workspaceFolder}/out/linux/x64/tests/ten_manager/install_all/install_all_in_local_file_system/test_app",
      "args": [
        "--config-file=${workspaceFolder}/out/linux/x64/tests/local_registry/config.json",
        "install",
      ],
    },
    {
      "name": "tman publish_mock (lldb)",
      "type": "lldb",
      "request": "launch",
      "program": "${workspaceFolder}/out/linux/x64/ten_manager/bin/tman",
      "cwd": "${workspaceFolder}/out/linux/x64/tests/ten_runtime/integration/ten_manager/install/extension/mock_extension",
      "args": [
        "--config-file=${workspaceFolder}/out/linux/x64/tests/local_registry/config.json",
        "install",
      ],
    },
    {
      "name": "tman dev-server (lldb)",
      "type": "lldb",
      "request": "launch",
      "program": "${workspaceFolder}/out/linux/x64/ten_manager/bin/tman",
      "cwd": "${workspaceFolder}/out/linux/x64/",
      "args": [
        "--verbose",
        "dev-server",
        "--base-dir=/home/sunxilin/ten_framework_internal_base/ten_framework/out/linux/x64/tests/ten_runtime/integration/python/two_async_extensions_in_different_groups_python/two_async_extensions_in_different_groups_python_app",
        "--port=49483"
      ],
    },
    {
      "name": "tman check_cmd (lldb)",
      "type": "lldb",
      "request": "launch",
      "program": "${workspaceFolder}/out/linux/x64/ten_manager/bin/tman",
      "cwd": "${workspaceFolder}/out/linux/x64/solution/app/default_app_cpp/ten_packages/extension",
      "args": [
        "check_cmd",
        "../../../tests/ten_runtime/integration/ten_manager/res/source_manifest.json",
        "../../../tests/ten_runtime/integration/ten_manager/res/dest_manifest.json",
        "hello_world",
      ],
    },
    {
      "name": "tman check graph (lldb)",
      "type": "lldb",
      "request": "launch",
      "program": "${workspaceFolder}/core/src/ten_manager/target/x86_64-unknown-linux-gnu/debug/tman",
      "cwd": "${workspaceFolder}/core/src/ten_manager/",
      "args": [
        "check",
        "graph",
        "/home/workspace/pcm-pusher"
      ]
    },
    {
      "name": "ten_rust (rust)",
      "type": "lldb",
      "request": "launch",
      "cwd": "${workspaceFolder}/core/src/ten_rust",
      "cargo": {
        "args": [
          "build",
          "--manifest-path=${workspaceFolder}/core/src/ten_rust/Cargo.toml",
          "--tests",
          "--target",
          "x86_64-unknown-linux-gnu"
        ],
        "env": {
          "TEN_UTILS_LIBRARY_PATH": "${workspaceFolder}/out/linux/x64/obj/core/src/utils/",
          "RUST_BACKTRACE": "1",
          "RUSTFLAGS": "-Zsanitizer=address",
        },
      },
      "env": {
        "RUST_BACKTRACE": "1",
      },
      "args": [
        "test_create_schema_invalid_json"
      ]
    },
    {
      "name": "app (C/C++) (lldb, launch)",
      "type": "lldb",
      "request": "launch",
<<<<<<< HEAD
      "program": "${workspaceFolder}/out/linux/x64/tests/ten_runtime/integration/cpp/graph_env_var_3/graph_env_var_3_app/bin/graph_env_var_3_app_source",
      "args": [],
      "cwd": "${workspaceFolder}/out/linux/x64/tests/ten_runtime/integration/cpp/graph_env_var_3/graph_env_var_3_app",
=======
      "program": "${workspaceFolder}/out/linux/x64/tests/ten_runtime/integration/python/cpp_app_multi_process_python/cpp_app_multi_process_python_app/bin/cpp_app_multi_process_python_app_source",
      "args": [],
      "cwd": "${workspaceFolder}/out/linux/x64/tests/ten_runtime/integration/python/cpp_app_multi_process_python/cpp_app_multi_process_python_app/",
>>>>>>> 0d78527e
      "env": {
        "ASAN_OPTIONS": "use_sigaltstack=0",
      },
    },
    {
      "name": "app (C/C++) (cppdbg, launch)",
      "type": "cppdbg",
      "request": "launch",
      "program": "${workspaceFolder}/out/linux/x64/tests/ten_runtime/integration/cpp/graph_env_var_1/graph_env_var_1_app/bin/graph_env_var_1_app_source",
      "args": [],
      "cwd": "${workspaceFolder}/out/linux/x64/tests/ten_runtime/integration/cpp/graph_env_var_1/graph_env_var_1_app",
      "sourceFileMap": {
        "${workspaceFolder}": {
          "editorPath": "${workspaceFolder}",
          "useForBreakpoints": "true"
        }
      }
    },
    {
      "name": "app (C/C++) (cppdbg, attach)",
      "type": "cppdbg",
      "request": "attach",
      "program": "${workspaceFolder}/out/linux/x64/tests/ten_runtime/integration/cpp/restful/wrk_concurrent/http_benchmark_app/bin/restful_app_source",
      "processId": "${command:pickProcess}",
      "MIMode": "gdb", // or lldb
      "setupCommands": [
        {
          "text": "-enable-pretty-printing",
          "ignoreFailures": true
        }
      ],
      "sourceFileMap": {
        "${workspaceFolder}": {
          "editorPath": "${workspaceFolder}",
          "useForBreakpoints": "true"
        }
      }
    },
    {
      "name": "app (Python Main) (debugpy, launch)",
      "type": "debugpy",
      "python": "/usr/bin/python3",
      "request": "launch",
      "program": "${workspaceFolder}/out/linux/x64/tests/ten_runtime/integration/python/send_cmd_python/send_cmd_python_app/main.py",
      "console": "integratedTerminal",
      "cwd": "${workspaceFolder}/out/linux/x64/tests/ten_runtime/integration/python/send_cmd_python/send_cmd_python_app",
      "env": {
        "PYTHONPATH": "${workspaceFolder}/out/linux/x64/tests/ten_runtime/integration/python/send_cmd_python/send_cmd_python_app/ten_packages/system/ten_runtime_python/lib:${workspaceFolder}/out/linux/x64/tests/ten_runtime/integration/python/send_cmd_python/send_cmd_python_app/ten_packages/system/ten_runtime_python/interface",
        "TEN_APP_BASE_DIR": "${workspaceFolder}/out/linux/x64/tests/ten_runtime/integration/python/send_cmd_python/send_cmd_python_app/",
        "LD_PRELOAD": "${workspaceFolder}/out/linux/x64/tests/ten_runtime/integration/python/send_cmd_python/send_cmd_python_app/ten_packages/system/ten_runtime/lib/libasan.so",
        "PYTHONMALLOC": "malloc",
        "TEN_ENABLE_PYTHON_DEBUG": "true",
      },
    },
    {
      "name": "app (debugpy, remote attach)",
      "type": "debugpy",
      "request": "attach",
      "connect": {
        "host": "localhost",
        "port": 5678
      },
      "preLaunchTask": "delay 3 seconds",
      "justMyCode": false
    },
    {
      "name": "app (debugpy, local attach)",
      "type": "debugpy",
      "request": "attach",
      "processId": "${command:pickProcess}",
    },
    {
      "name": "app (Python Main) (cppdbg, launch)",
      "type": "cppdbg",
      "request": "launch",
      "program": "/usr/bin/python3",
      "args": [
        "main.py"
      ],
      "environment": [
        {
          "name": "PYTHONPATH",
          "value": "${workspaceFolder}/out/linux/x64/tests/ten_runtime/integration/python/send_cmd_python/send_cmd_python_app/ten_packages/system/ten_runtime_python/lib:${workspaceFolder}/out/linux/x64/tests/ten_runtime/integration/python/send_cmd_python/send_cmd_python_app/ten_packages/system/ten_runtime_python/interface"
        },
        {
          "name": "TEN_APP_BASE_DIR",
          "value": "${workspaceFolder}/out/linux/x64/tests/ten_runtime/integration/python/send_cmd_python/send_cmd_python_app/"
        },
        {
          "name": "LD_PRELOAD",
          "value": "${workspaceFolder}/out/linux/x64/tests/ten_runtime/integration/python/send_cmd_python/send_cmd_python_app/ten_packages/system/ten_runtime/lib/libasan.so"
        },
        {
          "name": "PYTHONMALLOC",
          "value": "malloc"
        }
      ],
      "cwd": "${workspaceFolder}/out/linux/x64/tests/ten_runtime/integration/python/send_cmd_python/send_cmd_python_app",
      "additionalSOLibSearchPath": "${workspaceFolder}/out/linux/x64/tests/ten_runtime/integration/python/send_cmd_python/send_cmd_python_app/ten_packages/system/ten_runtime_python/lib:${workspaceFolder}/out/linux/x64/tests/ten_runtime/integration/python/send_cmd_python/send_cmd_python_app/ten_packages/system/ten_runtime/lib",
      "MIMode": "gdb",
    },
    {
      "name": "app (Python) (cppdbg) attach",
      "type": "cppdbg",
      "request": "attach",
      "processId": "${command:pickProcess}",
      "program": "/usr/bin/python3",
      "additionalSOLibSearchPath": "${workspaceFolder}/out/linux/x64/tests/ten_runtime/integration/python/send_cmd_python/send_cmd_python_app/ten_packages/system/ten_runtime_python/lib:${workspaceFolder}/out/linux/x64/tests/ten_runtime/integration/python/send_cmd_python/send_cmd_python_app/ten_packages/system/ten_runtime/lib",
      "MIMode": "gdb",
      "setupCommands": [
        {
          "text": "-enable-pretty-printing",
          "ignoreFailures": true
        }
      ],
      "sourceFileMap": {
        "${workspaceFolder}": {
          "editorPath": "${workspaceFolder}",
          "useForBreakpoints": "true"
        }
      },
    },
    {
      "name": "app (Python Standalone Test) (cppdbg, launch)",
      "type": "cppdbg",
      "request": "launch",
      "program": "/usr/bin/python3",
      "args": [
        "tests/test_basic.py"
      ],
      "environment": [
        {
          "name": "PYTHONPATH",
          "value": "${workspaceFolder}/out/linux/x64/tests/ten_runtime/integration/python/standalone_test_python/default_extension_python/.ten/app/ten_packages/system/ten_runtime_python/lib:${workspaceFolder}/out/linux/x64/tests/ten_runtime/integration/python/standalone_test_python/default_extension_python/.ten/app/ten_packages/system/ten_runtime_python/interface"
        },
        {
          "name": "LD_PRELOAD",
          "value": "${workspaceFolder}/out/linux/x64/tests/ten_runtime/integration/python/standalone_test_python/default_extension_python/.ten/app/ten_packages/system/ten_runtime/lib/libasan.so"
        },
        {
          "name": "PYTHONMALLOC",
          "value": "malloc"
        },
        {
          "name": "PYTHONDEVMODE",
          "value": "1"
        }
      ],
      "cwd": "${workspaceFolder}/out/linux/x64/tests/ten_runtime/integration/python/standalone_test_python/default_extension_python",
      "additionalSOLibSearchPath": "${workspaceFolder}/out/linux/x64/tests/ten_runtime/integration/python/standalone_test_python/default_extension_python/.ten/app/ten_packages/system/ten_runtime_python/lib:${workspaceFolder}/out/linux/x64/tests/ten_runtime/integration/python/standalone_test_python/default_extension_python/.ten/app/ten_packages/system/ten_runtime/lib",
      "MIMode": "gdb",
    },
    {
      "name": "app (Java) (cppdbg, attach)",
      "type": "cppdbg",
      "request": "attach",
      "program": "/home/wei/MyData/DevTools/JDK/jdk-11.0.11+9/bin/java",
      "processId": "${command:pickProcess}",
      "MIMode": "gdb", // or lldb
      "setupCommands": [
        {
          "text": "-enable-pretty-printing",
          "ignoreFailures": true
        }
      ],
      "sourceFileMap": {
        "${workspaceFolder}": {
          "editorPath": "${workspaceFolder}",
          "useForBreakpoints": "true"
        }
      }
    },
    {
      "name": "app (Nodejs, native) (lldb, launch)",
      "type": "lldb",
      "request": "launch",
      "program": "node",
      "args": [
        "${workspaceFolder}/out/linux/x64/tests/ten_runtime/integration/nodejs/default_ui_app_ts_basic/default_ui_app_ts_basic_app/build/start.js"
      ],
      "cwd": "${workspaceFolder}/out/linux/x64/tests/ten_runtime/integration/nodejs/default_ui_app_ts_basic/default_ui_app_ts_basic_app/",
      "env": {
        "LD_PRELOAD": "lib/libasan.so",
        "NODE_PATH": "lib:$NODE_PATH",
      },
    },
    {
      "name": "app (Nodejs, native) (cppdbg, launch)",
      "type": "cppdbg",
      "request": "launch",
      "program": "/usr/bin/node",
      "args": [
        "${workspaceFolder}/out/linux/x64/tests/ten_runtime/integration/nodejs/access_app_property_store/access_app_property_store_app/build/start.js"
      ],
      "cwd": "${workspaceFolder}/out/linux/x64/tests/ten_runtime/integration/nodejs/access_app_property_store/access_app_property_store_app",
      "environment": [
        {
          "name": "LD_PRELOAD",
          "value": "lib/libasan.so"
        },
        {
          "name": "NODE_PATH",
          "value": "lib:$NODE_PATH"
        }
      ],
      "sourceFileMap": {
        "${workspaceFolder}": {
          "editorPath": "${workspaceFolder}",
          "useForBreakpoints": "true"
        }
      }
    },
    {
      "name": "app (Nodejs, JS) (lldb, windows)",
      "type": "lldb",
      "request": "launch",
      "cwd": "${workspaceFolder}/out/win/x64/tests/ten_runtime/integration/default_ui_app_ts/solution/app/default_ui_app_ts",
      "program": "node",
      "args": [
        "--expose-gc",
        "build/start.js"
      ],
    },
    {
      "name": "app (Nodejs, JS) (launch)",
      "type": "node",
      "request": "launch",
      "cwd": "${workspaceFolder}/out/linux/x64/tests/ten_runtime/integration/default_ui_app_ts/solution/app/default_ui_app_ts/",
      "program": "${workspaceFolder}/out/linux/x64/tests/ten_runtime/integration/default_ui_app_ts/solution/app/default_ui_app_ts/build/start.js",
      "outputCapture": "std",
      "env": {
        "LD_PRELOAD": "lib/libasan.so",
        "NODE_PATH": "lib:$NODE_PATH",
      },
    },
    {
      "name": "app (golang) (go, launch)",
      "type": "go",
      "request": "launch",
      "mode": "auto",
      "output": "${workspaceFolder}/out/linux/x64/tests/ten_runtime/integration/python/go_app_python/go_app_python_app/bin/main",
      "cwd": "${workspaceFolder}/out/linux/x64/tests/ten_runtime/integration/python/go_app_python/go_app_python_app/",
      "program": "${workspaceFolder}/out/linux/x64/tests/ten_runtime/integration/python/go_app_python/go_app_python_app/",
      "env": {
        "LD_LIBRARY_PATH": "${workspaceFolder}/out/linux/x64/tests/ten_runtime/integration/python/go_app_python/go_app_python_app/lib",
        "DYLD_LIBRARY_PATH": "${workspaceFolder}/out/linux/x64/tests/ten_runtime/integration/python/go_app_python/go_app_python_app/lib",
        "CGO_LDFLAGS": "-L${workspaceFolder}/out/linux/x64/tests/ten_runtime/integration/python/go_app_python/go_app_python_app/lib -lten_runtime_go -Wl,-rpath,@loader_path/lib -Wl,-rpath,@loader_path/../lib"
      }
    },
    {
      "name": "app (golang) (lldb, launch)",
      "type": "lldb",
      "request": "launch",
      "program": "${workspaceFolder}/out/linux/x64/tests/ten_runtime/integration/go/access_property_go/access_property_go_app/bin/main",
      "cwd": "${workspaceFolder}/out/linux/x64/tests/ten_runtime/integration/go/access_property_go/access_property_go_app/",
      "env": {
        "LD_LIBRARY_PATH": "${workspaceFolder}/out/linux/x64/tests/ten_runtime/integration/go/access_property_go/access_property_go_app/ten_packages/system/ten_runtime/lib:${workspaceFolder}/out/linux/x64/tests/ten_runtime/integration/go/access_property_go/access_property_go_app/ten_packages/system/ten_runtime_go/lib:${workspaceFolder}/out/linux/x64/tests/ten_runtime/integration/go/access_property_go/access_property_go_app/ten_packages/system/ten_runtime_go/lib",
        "DYLD_LIBRARY_PATH": "${workspaceFolder}/out/linux/x64/tests/ten_runtime/integration/go/access_property_go/access_property_goo_app/lib",
        "CGO_LDFLAGS": "-L${workspaceFolder}/out/linux/x64/tests/ten_runtime/integration/go/access_property_go/access_property_go_app/ten_packages/system/ten_runtime_go/lib -lten_runtime_go -Wl,-rpath,@loader_path/lib -Wl,-rpath,@loader_path/../lib",
        "TEN_ENABLE_PYTHON_DEBUG": "true",
      },
      "initCommands": [
        "process handle SIGURG --stop false --pass true"
      ]
    },
    {
      "name": "app (golang) (lldb, attach)",
      "type": "lldb",
      "request": "attach",
      "program": "${workspaceFolder}/out/linux/x64/tests/ten_runtime/integration/go/simple_http_server/simple_http_server_app/bin/main",
      "initCommands": [
        "process handle SIGURG --stop false --pass true"
      ],
      "pid": "${command:pickMyProcess}"
    },
    {
      "name": "app (golang) (go, attach)",
      "type": "go",
      "request": "attach",
      "mode": "local",
      "processId": 0,
      "stopOnEntry": true
    },
    {
      "name": "go test",
      "type": "go",
      "request": "launch",
      "mode": "test",
      "program": "${workspaceFolder}/core/src/ten_runtime/binding/go/interface/ten",
      "env": {
        "LD_LIBRARY_PATH": "${workspaceFolder}/out/linux/x64",
        "DYLD_LIBRARY_PATH": "${workspaceFolder}/out/linux/x64",
        "CGO_LDFLAGS": "-L${workspaceFolder}/out/linux/x64 -lten_runtime_go -Wl,-rpath,@loader_path/lib -Wl,-rpath,@loader_path/../lib",
      },
      "args": [
        "-test.run",
        "TestNewVideoFrame"
      ]
    },
    {
      "name": "ffmpeg app (C/C++) (lldb, launch)",
      "type": "lldb",
      "request": "launch",
      "program": "${workspaceFolder}/out/linux/x64/tests/ten_runtime/integration/cpp/restful/http_basic/restful/http_basic_app/bin/restful/http_basic_app_source",
      "args": [],
      "env": {
        "LD_LIBRARY_PATH": "${workspaceFolder}/out/linux/x64/tests/ten_runtime/integration/cpp/restful/http_basic/restful/http_basic_app/lib"
      },
      "cwd": "${workspaceFolder}/out/linux/x64/tests/ten_runtime/integration/cpp/restful/http_basic/restful/http_basic_app/",
    },
    {
      "name": "Python Debugger: Python File",
      "type": "debugpy",
      "request": "launch",
      "program": "${file}"
    }
  ],
  "compounds": [
    {
      "name": "Mixed (Golang + Python + C++)",
      "configurations": [
        "app (golang) (lldb, launch)",
        "app (debugpy, remote attach)"
      ]
    }
  ],
  "inputs": [
    {
      "id": "coreFileName",
      "type": "promptString",
      "description": "Enter core file path"
    }
  ]
}<|MERGE_RESOLUTION|>--- conflicted
+++ resolved
@@ -440,15 +440,9 @@
       "name": "app (C/C++) (lldb, launch)",
       "type": "lldb",
       "request": "launch",
-<<<<<<< HEAD
       "program": "${workspaceFolder}/out/linux/x64/tests/ten_runtime/integration/cpp/graph_env_var_3/graph_env_var_3_app/bin/graph_env_var_3_app_source",
       "args": [],
       "cwd": "${workspaceFolder}/out/linux/x64/tests/ten_runtime/integration/cpp/graph_env_var_3/graph_env_var_3_app",
-=======
-      "program": "${workspaceFolder}/out/linux/x64/tests/ten_runtime/integration/python/cpp_app_multi_process_python/cpp_app_multi_process_python_app/bin/cpp_app_multi_process_python_app_source",
-      "args": [],
-      "cwd": "${workspaceFolder}/out/linux/x64/tests/ten_runtime/integration/python/cpp_app_multi_process_python/cpp_app_multi_process_python_app/",
->>>>>>> 0d78527e
       "env": {
         "ASAN_OPTIONS": "use_sigaltstack=0",
       },
