--- conflicted
+++ resolved
@@ -137,11 +137,7 @@
       "request": "launch",
       "program": "${workspaceFolder}/out/linux/x64/tests/standalone/ten_runtime_smoke_test",
       "args": [
-<<<<<<< HEAD
         "--gtest_filter=ExtensionTest.GraphMultiplePolygon"
-=======
-        "--gtest_filter=GraphErrorTest.InGraphUseEnv3"
->>>>>>> 5af547cd
       ],
       "cwd": "${workspaceFolder}/out/linux/x64/tests/standalone/",
       "env": {
