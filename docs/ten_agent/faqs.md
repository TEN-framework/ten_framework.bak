# FAQs

## Why do I see `/app/agnets/bin/start: not found`?

Windows users occasionally encounter line-ending issues, which may result in errors like `/app/agnets/bin/start: not found`.

For best practices, we recommend configuring Git to automatically convert line endings to LF on Windows.

To fix this:
1. Configure Git to automatically convert line endings to LF on Windows:

{% code title=">_ Terminal" %}
```bash
git config --global core.autocrlf true
```
{% endcode %}

2. Re-clone the repository

Alternatively, you can download and extract the ZIP file directly from GitHub.

## How to verify my internet connection?

Please make sure that both of you your **HTTPS** and **SSH** are connected to the internet.

Test **HTTPS** connection:

{% code title=">_ Terminal" %}
```bash
ping www.google.com

# You should see the following output:
PING google.com (198.18.1.94): 56 data bytes
64 bytes from 198.18.1.94: icmp_seq=0 ttl=64 time=0.099 ms
64 bytes from 198.18.1.94: icmp_seq=1 ttl=64 time=0.121 ms
```
{% endcode %}

Test **SSH** connection:

{% code title=">_ Terminal" %}
```bash
curl www.google.com

# You should see the following output:
<html>
<head><title>301 Moved Permanently</title></head>
<body>
<h1>301 Moved Permanently</h1>
</body>
</html>
```
{% endcode %}

## How to refresh env file?

To see updated changes during development, follow these steps:

1. Stop the server
2. Save changes to the `.env` file
<<<<<<< HEAD
3. Run `source .env` to refresh the environment variables

## Line-ending Issues on Windows

Windows users occasionally encounter line-ending issues, which may result in errors like "agent/bin/start is not a valid directory".

To fix this:
1. Configure Git to automatically convert line endings to LF on Windows:

{% code title=">_ Terminal" %}
```bash
git config --global core.autocrlf false
```
{% endcode %}

2. Re-clone the repository

Alternatively, you can download and extract the ZIP file directly from GitHub.
=======
3. Run `source .env` to refresh the environment variables
>>>>>>> bf215363
<|MERGE_RESOLUTION|>--- conflicted
+++ resolved
@@ -58,7 +58,6 @@
 
 1. Stop the server
 2. Save changes to the `.env` file
-<<<<<<< HEAD
 3. Run `source .env` to refresh the environment variables
 
 ## Line-ending Issues on Windows
@@ -76,7 +75,4 @@
 
 2. Re-clone the repository
 
-Alternatively, you can download and extract the ZIP file directly from GitHub.
-=======
-3. Run `source .env` to refresh the environment variables
->>>>>>> bf215363
+Alternatively, you can download and extract the ZIP file directly from GitHub.