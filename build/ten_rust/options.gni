--- conflicted
+++ resolved
@@ -8,10 +8,9 @@
   # Rust AddressSanitizer is supported on Linux x64 and macOS x64/arm64. Refer
   # to: https://doc.rust-lang.org/stable/unstable-book/compiler-flags/sanitizer.html#addresssanitizer
   #
-<<<<<<< HEAD
-  # TODO(Liu): Add a gn target to compile the 'ten_utils' static without asan on
-  # x86.
-  enable_ten_rust = !(enable_sanitizer && target_cpu == "x86")
+  # rustc finds the asan runtime library in ~/.rustup/toolchains/<target_cpu>/
+  # lib/rustlib/<target_cpu>/lib/librustc-nightly_rt.asan.a
+  ten_rust_enable_asan = is_mac || (is_linux && target_cpu == "x64")
 
   # Enable this option if you want to develop rust when enable_sanitizer is
   # true. The reason we use this option rather than enable_sanitizer is as
@@ -25,14 +24,9 @@
   # file. Ex: in CI, the build runs in a 'out' folder which is outside of the
   # ten_framework folder, if we run `cargo build` in the `out` folder to build
   # ten_rust, the cargo config in the ten_framework folder will be ignored.
-  enable_cargo_config_gen = false
-=======
-  # rustc finds the asan runtime library in ~/.rustup/toolchains/<target_cpu>/
-  # lib/rustlib/<target_cpu>/lib/librustc-nightly_rt.asan.a
-  ten_rust_enable_asan = is_mac || (is_linux && target_cpu == "x64")
+  ten_rust_enable_gen_cargo_config = false
 }
 
 declare_args() {
   ten_rust_enable_tests = is_linux || is_win || (is_mac && target_cpu == "x64")
->>>>>>> 4ff8da43
 }