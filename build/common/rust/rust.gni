#
# Copyright © 2024 Agora
# This file is part of TEN Framework, an open source project.
# Licensed under the Apache License, Version 2.0, with certain conditions.
# Refer to the "LICENSE" file in the root directory for more information.
#
import("//build/options.gni")
import("//build/ten_rust/options.gni")

template("rust_target") {
  assert(defined(invoker.project_path), "project_file is not defined")
  assert(defined(invoker.output_name), "output_name is not defined")

  _target_name = target_name
  target_path = target_gen_dir

  action("${_target_name}") {
    script = "//build/common/rust/rust.py"

    args = [
      "--project-path",
      rebase_path(invoker.project_path),
      "--manifest-path",
      rebase_path(invoker.manifest_path),
      "--target-path",
      rebase_path(target_path),
      "--build-type",
    ]

    if (is_debug) {
      args += [ "debug" ]
    } else {
      args += [ "release" ]
    }

    args += [
      "--log-level",
      "${log_level}",
    ]

    _rustflags = ""
    if (defined(invoker._rustflags)) {
      _rustflags = invoker._rustflags
    }

<<<<<<< HEAD
    if (!enable_cargo_config_gen && enable_sanitizer && ten_enable_rust_asan) {
      asan_args = [
        "--action",
        "print",
        "--compiler",
      ]
      if (is_clang) {
        asan_args += [ "clang" ]
      } else {
        asan_args += [ "gcc" ]
=======
    if (is_debug) {
      if (ten_rust_enable_asan) {
        if (enable_sanitizer) {
          _rustflags = "${_rustflags} -Zsanitizer=address"
        }
>>>>>>> 4ff8da43
      }

      asan_args += [
        "--target-os",
        target_os,
        "--target-arch",
        target_cpu,
      ]

      flags = exec_script("//build/common/rust/rust_gen_cargo_config.py",
                          asan_args,
                          "trim string")

      _rustflags = "${_rustflags} ${flags}"
    }

    if (_rustflags != "") {
      args += [
        "--env",
        "RUSTFLAGS=${_rustflags}",
      ]
    }

    if (defined(invoker.env)) {
      foreach(env, invoker.env) {
        args += [
          "--env",
          "${env}",
        ]
      }
    }

    # Note that the `target` is required for `cargo build` if the asan is
    # enabled, otherwise the platform-dependent dependencies might not be found,
    # and there might be asan conflict with the shared libraries depeneded by
    # the denendencies.
    if (is_win) {
      if (target_cpu == "x86") {
        target = "i686-pc-windows-msvc"
      } else if (target_cpu == "x64") {
        target = "x86_64-pc-windows-msvc"
      } else if (target_cpu == "arm64") {
        target = "aarch64-pc-windows-msvc"
      }
    } else if (is_linux) {
      if (target_cpu == "arm64") {
        target = "aarch64-unknown-linux-gnu"
      } else if (target_cpu == "arm") {
        target = "armv7-unknown-linux-gnueabi"
      } else if (target_cpu == "x86") {
        target = "i686-unknown-linux-gnu"
      } else if (target_cpu == "x64") {
        target = "x86_64-unknown-linux-gnu"
      }
    } else if (is_mac) {
      if (target_cpu == "arm64") {
        target = "aarch64-apple-darwin"
      } else if (target_cpu == "x86") {
        target = "i686-apple-darwin"
      } else if (target_cpu == "x64") {
        target = "x86_64-apple-darwin"
      }
    }

    args += [
      "--target",
      target,
    ]

    forward_variables_from(invoker,
                           [
                             "deps",
                             "public_deps",
                             "data_deps",
                             "public_configs",
                           ])

    rust_source_files =
        exec_script("//.gnfiles/build/scripts/glob_file.py",
                    [
                      "--dir",
                      rebase_path("${invoker.project_path}/**/*.rs"),
                      "--recursive",
                    ],
                    "list lines")
    sources = rust_source_files
    if (defined(invoker.extra_sources)) {
      sources += invoker.extra_sources
    }

    inputs = [ invoker.manifest_path ]
    if (defined(invoker.extra_inputs)) {
      inputs += invoker.extra_inputs
    }

    output_path = "${target_path}/${target}/"
    if (is_debug) {
      output_path = "${output_path}/debug"
    } else {
      output_path = "${output_path}/release"
    }

    outputs = [ "${output_path}/${invoker.output_name}" ]
  }
}

# `cargo build` supports building the binary/library and the unit tests at the
# same time, ex: 'cargo build --bins --lib --tests', or 'cargo build
# --all-targets'. However, `cargo build` does not produce outputs with a
# deterministic filename, but with a hash in the filename, ex:
# `tman-021fee598b3b377a`. If we want to build a binary and its unit tests
# together, there will be two executable files with the same format, ex:
#
# -rwxrwxr-x 1 user user  37M  4月 17 17:36 tman-021fee598b3b377a
# -rwxrwxr-x 2 user user  52M  4月 17 17:36 tman-e1f07d2b8f7e511a
#
# We have no idea which one is the binary and which one is the unit test. That's
# why we need to add a separate target for building the tests only.
template("rust_test") {
  assert(defined(invoker.project_path), "project_path is not defined")

  _target_name = target_name

  target_path = target_gen_dir
  if (defined(invoker.target_path)) {
    target_path = invoker.target_path
  }

  tg_timestamp_proxy_file = "${target_path}/${target_name}_rust_tests"

  action("${_target_name}") {
    script = "//build/common/rust/rust_build_tests.py"

    args = [
      "--project-path",
      rebase_path(invoker.project_path),
      "--target-path",
      rebase_path(target_path),
      "--tg-timestamp-proxy-file",
      rebase_path(tg_timestamp_proxy_file),
    ]

    if (defined(invoker.integration_test_output_name) &&
        invoker.integration_test_output_name != "") {
      args += [
        "--integration-test-output-name",
        invoker.integration_test_output_name,
      ]
    }

    args += [ "--build-type" ]
    if (is_debug) {
      args += [ "debug" ]
    } else {
      args += [ "release" ]
    }

    args += [
      "--log-level",
      "${log_level}",
    ]

    if (defined(invoker.test_output_dir)) {
      args += [
        "--test-output-dir",
        rebase_path(invoker.test_output_dir),
      ]
    }

    _rustflags = ""
    if (defined(invoker._rustflags)) {
      _rustflags = invoker._rustflags
    }

<<<<<<< HEAD
    if (!enable_cargo_config_gen && enable_sanitizer && ten_enable_rust_asan) {
      asan_args = [
        "--action",
        "print",
        "--compiler",
      ]
      if (is_clang) {
        asan_args += [ "clang" ]
      } else {
        asan_args += [ "gcc" ]
=======
    if (is_debug) {
      if (ten_rust_enable_asan) {
        if (enable_sanitizer) {
          _rustflags = "${_rustflags} -Zsanitizer=address"
        }
>>>>>>> 4ff8da43
      }

      asan_args += [
        "--target-os",
        target_os,
        "--target-arch",
        target_cpu,
      ]

      flags = exec_script("//build/common/rust/rust_gen_cargo_config.py",
                          asan_args,
                          "trim string")

      _rustflags = "${_rustflags} ${flags}"
    }

    if (_rustflags != "") {
      args += [
        "--env",
        "RUSTFLAGS=${_rustflags}",
      ]
    }

    if (defined(invoker.env)) {
      foreach(env, invoker.env) {
        args += [
          "--env",
          "${env}",
        ]
      }
    }

    # Note that the `target` is required for `cargo build` if the asan is
    # enabled, otherwise the platform-dependent dependencies might not be found,
    # and there might be asan conflict with the shared libraries depeneded by
    # the denendencies.
    if (is_win) {
      if (target_cpu == "x86") {
        target = "i686-pc-windows-msvc"
      } else if (target_cpu == "x64") {
        target = "x86_64-pc-windows-msvc"
      } else if (target_cpu == "arm64") {
        target = "aarch64-pc-windows-msvc"
      }
    } else if (is_linux) {
      if (target_cpu == "arm64") {
        target = "aarch64-unknown-linux-gnu"
      } else if (target_cpu == "arm") {
        target = "armv7-unknown-linux-gnueabi"
      } else if (target_cpu == "x86") {
        target = "i686-unknown-linux-gnu"
      } else if (target_cpu == "x64") {
        target = "x86_64-unknown-linux-gnu"
      }
    } else if (is_mac) {
      if (target_cpu == "arm64") {
        target = "aarch64-apple-darwin"
      } else if (target_cpu == "x86") {
        target = "i686-apple-darwin"
      } else if (target_cpu == "x64") {
        target = "x86_64-apple-darwin"
      }
    }

    args += [
      "--target",
      target,
    ]

    forward_variables_from(invoker,
                           [
                             "deps",
                             "public_deps",
                             "data_deps",
                             "public_configs",
                           ])

    rust_source_files =
        exec_script("//.gnfiles/build/scripts/glob_file.py",
                    [
                      "--dir",
                      rebase_path("${invoker.project_path}/**/*.rs"),
                      "--recursive",
                    ],
                    "list lines")
    sources = rust_source_files
    if (defined(invoker.extra_sources)) {
      sources += invoker.extra_sources
    }

    cargo_tomls =
        exec_script("//.gnfiles/build/scripts/glob_file.py",
                    [
                      "--dir",
                      rebase_path("${invoker.project_path}/**/Cargo.toml"),
                      "--recursive",
                    ],
                    "list lines")

    inputs = cargo_tomls
    if (defined(invoker.extra_inputs)) {
      inputs += invoker.extra_inputs
    }

    outputs = [ tg_timestamp_proxy_file ]
  }
}

template("rust_cbindgen") {
  assert(defined(invoker.config_file), "config_file is not defined")
  assert(defined(invoker.project_path), "project_path is not defined")
  assert(defined(invoker.output_file), "output_file is not defined")

  _target_name = target_name
  target_path = target_gen_dir

  action("${_target_name}") {
    script = "//build/common/rust/rust_cbindgen.py"

    _output = "${target_path}/${invoker.output_file}"

    args = [
      "--config-file",
      invoker.config_file,
      "--project-path",
      rebase_path(invoker.project_path),
      "--output-file",
      rebase_path(_output),
      "--log-level",
      "${log_level}",
    ]

    forward_variables_from(invoker,
                           [
                             "deps",
                             "public_deps",
                             "data_deps",
                             "public_configs",
                           ])

    inputs = [ "${invoker.project_path}/${invoker.config_file}" ]

    # Only the source files used by the cbindgen are under watch.
    if (defined(invoker.binding_files)) {
      foreach(f, invoker.binding_files) {
        inputs += [ "${invoker.project_path}/${f}" ]
      }
    }

    outputs = [ _output ]
  }
}

template("rust_gen_cargo_config") {
  assert(defined(invoker.project_root), "project_root is not defined")

  _project_root = rebase_path(invoker.project_root)
  _target_name = target_name
  _target_path = target_gen_dir

  action("${_target_name}") {
    script = "//build/common/rust/rust_gen_cargo_config.py"
    _output = "${_target_path}/${_target_name}_gen_cargo_config"

    args = [
      "--project-root",
      _project_root,
      "--tg-timestamp-proxy-file",
      rebase_path(_output),
    ]

    args += [ "--compiler" ]
    if (is_clang) {
      args += [ "clang" ]
    } else {
      args += [ "gcc" ]
    }

    if (is_win) {
      if (target_cpu == "x86") {
        target = "i686-pc-windows-msvc"
      } else if (target_cpu == "x64") {
        target = "x86_64-pc-windows-msvc"
      } else if (target_cpu == "arm64") {
        target = "aarch64-pc-windows-msvc"
      }
    } else if (is_linux) {
      if (target_cpu == "arm64") {
        target = "aarch64-unknown-linux-gnu"
      } else if (target_cpu == "arm") {
        target = "armv7-unknown-linux-gnueabi"
      } else if (target_cpu == "x86") {
        target = "i686-unknown-linux-gnu"
      } else if (target_cpu == "x64") {
        target = "x86_64-unknown-linux-gnu"
      }
    } else if (is_mac) {
      if (target_cpu == "arm64") {
        target = "aarch64-apple-darwin"
      } else if (target_cpu == "x86") {
        target = "i686-apple-darwin"
      } else if (target_cpu == "x64") {
        target = "x86_64-apple-darwin"
      }
    }

    args += [
      "--target",
      target,
      "--target-os",
      target_os,
      "--target-arch",
      target_cpu,
    ]

    if (enable_sanitizer && enable_cargo_config_gen) {
      args += [
        "--action",
        "gen",
      ]
    } else {
      args += [
        "--action",
        "delete",
      ]
    }

    forward_variables_from(invoker,
                           [
                             "deps",
                             "public_deps",
                             "data_deps",
                             "public_configs",
                           ])

    outputs = [ _output ]
  }
}<|MERGE_RESOLUTION|>--- conflicted
+++ resolved
@@ -43,8 +43,8 @@
       _rustflags = invoker._rustflags
     }
 
-<<<<<<< HEAD
-    if (!enable_cargo_config_gen && enable_sanitizer && ten_enable_rust_asan) {
+    if (!ten_rust_enable_gen_cargo_config && enable_sanitizer &&
+        ten_enable_rust_asan) {
       asan_args = [
         "--action",
         "print",
@@ -54,13 +54,6 @@
         asan_args += [ "clang" ]
       } else {
         asan_args += [ "gcc" ]
-=======
-    if (is_debug) {
-      if (ten_rust_enable_asan) {
-        if (enable_sanitizer) {
-          _rustflags = "${_rustflags} -Zsanitizer=address"
-        }
->>>>>>> 4ff8da43
       }
 
       asan_args += [
@@ -235,8 +228,8 @@
       _rustflags = invoker._rustflags
     }
 
-<<<<<<< HEAD
-    if (!enable_cargo_config_gen && enable_sanitizer && ten_enable_rust_asan) {
+    if (!ten_rust_enable_gen_cargo_config && enable_sanitizer &&
+        ten_enable_rust_asan) {
       asan_args = [
         "--action",
         "print",
@@ -246,13 +239,6 @@
         asan_args += [ "clang" ]
       } else {
         asan_args += [ "gcc" ]
-=======
-    if (is_debug) {
-      if (ten_rust_enable_asan) {
-        if (enable_sanitizer) {
-          _rustflags = "${_rustflags} -Zsanitizer=address"
-        }
->>>>>>> 4ff8da43
       }
 
       asan_args += [
@@ -468,7 +454,7 @@
       target_cpu,
     ]
 
-    if (enable_sanitizer && enable_cargo_config_gen) {
+    if (enable_sanitizer && ten_rust_enable_gen_cargo_config) {
       args += [
         "--action",
         "gen",
